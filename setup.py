import sys
from setuptools import setup, Extension
import builtins

with open("README.md", "r") as fh:
    long_description = fh.read()

try:
<<<<<<< HEAD
    import numpy as np
except ImportError:
    print("Please install numpy: http://www.scipy.org/install.html")


LIBRARY_DIRS = []
INCLUDE_DIRS = [np.get_include()]# + ["YOUR_INCLUDE_DIR_HERE"]
#LIBRARY_DIRS = ["YOUR_LIB_DIR_HERE"]


if __name__=="__main__":
    import argparse
    #Pass LIBRARY DIRS and INCLUDE_DIRS as command line arguments
    parser = argparse.ArgumentParser(prog="setup.py", description="Setup file for Starfish.")
    parser.add_argument("-L", "--L", help="Location of SuiteSparse C libraries, if a custom directory chosen.")
    parser.add_argument("-I", "--I", help="Location of SuiteSparse C headers, if a custom directory chosen.")
    args, unknown = parser.parse_known_args() #handy trick from dfm/george
    sys.argv = [sys.argv[0]] + unknown

    if args.L: #lib is not None
        LIBRARY_DIRS += [args.L]

    if args.I: #include is not None
        INCLUDE_DIRS += [args.I]

    setup(
            name="Starfish",
            version="0.1",
            author="Ian Czekala",
            author_email="iancze",
            packages=["Starfish"],
            url="https://github.com/iancze/Starfish",
            download_url="https://github.com/iancze/Starfish/archive/master.zip",
            license="BSD",
            description="Covariance tools for fitting stellar spectra",
            classifiers=[
                "Intended Audience :: Science/Research",
                "Programming Language :: Python :: 3",
                "Topic :: Scientific/Engineering :: Astronomy",
                "Topic :: Scientific/Engineering :: Physics"
            ],
            install_requires = ['numpy', 'scipy', 'cython', 'scikit-learn', 'emcee', 'h5py', 'corner', 'astropy',
                                'tqdm', 'pyyaml'],
            maintainer = "Ian Czekala",
            maintainer_email = "iancze@gmail.com",
            cmdclass = {'build_ext' :build_ext},
            ext_modules = [Extension("Starfish.covariance",
                ["Starfish/covariance.pyx"],
                #libraries=['m', 'cholmod', 'amd', 'colamd', 'blas', 'lapack', 'suitesparseconfig', 'rt'],
                include_dirs=[np.get_include()],
                #include_dirs=INCLUDE_DIRS,
                #library_dirs=LIBRARY_DIRS,
                extra_compile_args=["-Wno-declaration-after-statement",
                                    "-Wno-error=declaration-after-statement",
                                    "-Wno-unused-function",
                                    "-Wno-unused-variable",
                                    "-Wno-unused-but-set-variable"])]
            #extra_compile_args are necessary to compile extern/cov.h in python 3.4
    )

#By looking at /usr/lib/python3.4/distutils, we are able to dig deeper into the problem at get_config_vars around line 188
#It seems as though any command line option does not override the flags used by distutils.

#Previously, this was needed at the top of setup.py
#import os
#os.environ["OPT"] = "-DDYNAMIC_ANNOTATIONS_ENABLED=1 -DNDEBUG -g -fwrapv -O3"
#os.environ["CFLAGS"] = "-march=x86-64 -mtune=generic -O2 -pipe -fstack-protector --param=ssp-buffer-size=4"

#Now I compile with
#OPT="-DDYNAMIC_ANNOTATIONS_ENABLED=1 -DNDEBUG -g -fwrapv -O3" CFLAGS="-march=x86-64 -mtune=generic -O2 -pipe -fstack-protector --param=ssp-buffer-size=4" python setup.py build_ext --inplace

# Installation of SuiteSparse

#    python setup.py build_ext --inplace -Lmydir/lib -Imydir/include

#If you want to try using my SuiteSparse directories on the CfA CF network,
=======
    from Cython.Distutils import build_ext
except:
    from setuptools.command.build_ext import build_ext
    ext_modules = [Extension("Starfish.covariance", 
        sources=["Starfish/covariance.c"],
        extra_compile_args=["-Wno-declaration-after-statement",
                            "-Wno-error=declaration-after-statement",
                            "-Wno-unused-function",
                            "-Wno-unused-variable",
                            "-Wno-unused-but-set-variable"]),]
else:
    ext_modules = [Extension("Starfish.covariance", 
        sources=["Starfish/covariance.pyx"],
        extra_compile_args=["-Wno-declaration-after-statement",
                            "-Wno-error=declaration-after-statement",
                            "-Wno-unused-function",
                            "-Wno-unused-variable",
                            "-Wno-unused-but-set-variable"]),]
>>>>>>> 68dff0cb

if sys.version < '3.3':
    raise RuntimeError('Error: Python 3.3 or greater required for Starfish (using {})'.format(sys.version))

# This is a bit hackish: we are setting a global variable so that the main
# Starfish.__init__ can detect if it is being loaded by the setup routine, to
# avoid attempting to load components that aren't built yet.  While ugly, it's
# a lot more robust than what was previously being used.
builtins.__STARFISH_SETUP__ = True

# Use this custom class to be able to force numpy installation before using it.
class CustomBuildExt(build_ext):
    def run(self):
        import numpy
        self.include_dirs.append(numpy.get_include())
        return super().run()

setup(
        name="Starfish",
        version="0.1",
        author="Ian Czekala",
        author_email="iancze",
        packages=["Starfish"],
        url="https://github.com/iancze/Starfish",
        download_url="https://github.com/iancze/Starfish/archive/master.zip",
        license="BSD",
        description="Covariance tools for fitting stellar spectra",
        long_description = long_description,
        long_description_content_type = "text/markdown",
        classifiers=[
            "Intended Audience :: Science/Research",
            "Programming Language :: Python :: 3",
            "Topic :: Scientific/Engineering :: Astronomy",
            "Topic :: Scientific/Engineering :: Physics"
        ],
        install_requires = ['numpy',
                            'scipy',
                            'cython',
                            'scikit-learn',
                            'emcee==3.0rc2',
                            'h5py',
                            'corner',
                            'astropy',
                            'tqdm',
                            'pyyaml'],
        maintainer = "Ian Czekala",
        maintainer_email = "iancze@gmail.com",
        cmdclass = {'build_ext' : CustomBuildExt},
        ext_modules = ext_modules,
)<|MERGE_RESOLUTION|>--- conflicted
+++ resolved
@@ -6,84 +6,6 @@
     long_description = fh.read()
 
 try:
-<<<<<<< HEAD
-    import numpy as np
-except ImportError:
-    print("Please install numpy: http://www.scipy.org/install.html")
-
-
-LIBRARY_DIRS = []
-INCLUDE_DIRS = [np.get_include()]# + ["YOUR_INCLUDE_DIR_HERE"]
-#LIBRARY_DIRS = ["YOUR_LIB_DIR_HERE"]
-
-
-if __name__=="__main__":
-    import argparse
-    #Pass LIBRARY DIRS and INCLUDE_DIRS as command line arguments
-    parser = argparse.ArgumentParser(prog="setup.py", description="Setup file for Starfish.")
-    parser.add_argument("-L", "--L", help="Location of SuiteSparse C libraries, if a custom directory chosen.")
-    parser.add_argument("-I", "--I", help="Location of SuiteSparse C headers, if a custom directory chosen.")
-    args, unknown = parser.parse_known_args() #handy trick from dfm/george
-    sys.argv = [sys.argv[0]] + unknown
-
-    if args.L: #lib is not None
-        LIBRARY_DIRS += [args.L]
-
-    if args.I: #include is not None
-        INCLUDE_DIRS += [args.I]
-
-    setup(
-            name="Starfish",
-            version="0.1",
-            author="Ian Czekala",
-            author_email="iancze",
-            packages=["Starfish"],
-            url="https://github.com/iancze/Starfish",
-            download_url="https://github.com/iancze/Starfish/archive/master.zip",
-            license="BSD",
-            description="Covariance tools for fitting stellar spectra",
-            classifiers=[
-                "Intended Audience :: Science/Research",
-                "Programming Language :: Python :: 3",
-                "Topic :: Scientific/Engineering :: Astronomy",
-                "Topic :: Scientific/Engineering :: Physics"
-            ],
-            install_requires = ['numpy', 'scipy', 'cython', 'scikit-learn', 'emcee', 'h5py', 'corner', 'astropy',
-                                'tqdm', 'pyyaml'],
-            maintainer = "Ian Czekala",
-            maintainer_email = "iancze@gmail.com",
-            cmdclass = {'build_ext' :build_ext},
-            ext_modules = [Extension("Starfish.covariance",
-                ["Starfish/covariance.pyx"],
-                #libraries=['m', 'cholmod', 'amd', 'colamd', 'blas', 'lapack', 'suitesparseconfig', 'rt'],
-                include_dirs=[np.get_include()],
-                #include_dirs=INCLUDE_DIRS,
-                #library_dirs=LIBRARY_DIRS,
-                extra_compile_args=["-Wno-declaration-after-statement",
-                                    "-Wno-error=declaration-after-statement",
-                                    "-Wno-unused-function",
-                                    "-Wno-unused-variable",
-                                    "-Wno-unused-but-set-variable"])]
-            #extra_compile_args are necessary to compile extern/cov.h in python 3.4
-    )
-
-#By looking at /usr/lib/python3.4/distutils, we are able to dig deeper into the problem at get_config_vars around line 188
-#It seems as though any command line option does not override the flags used by distutils.
-
-#Previously, this was needed at the top of setup.py
-#import os
-#os.environ["OPT"] = "-DDYNAMIC_ANNOTATIONS_ENABLED=1 -DNDEBUG -g -fwrapv -O3"
-#os.environ["CFLAGS"] = "-march=x86-64 -mtune=generic -O2 -pipe -fstack-protector --param=ssp-buffer-size=4"
-
-#Now I compile with
-#OPT="-DDYNAMIC_ANNOTATIONS_ENABLED=1 -DNDEBUG -g -fwrapv -O3" CFLAGS="-march=x86-64 -mtune=generic -O2 -pipe -fstack-protector --param=ssp-buffer-size=4" python setup.py build_ext --inplace
-
-# Installation of SuiteSparse
-
-#    python setup.py build_ext --inplace -Lmydir/lib -Imydir/include
-
-#If you want to try using my SuiteSparse directories on the CfA CF network,
-=======
     from Cython.Distutils import build_ext
 except:
     from setuptools.command.build_ext import build_ext
@@ -102,7 +24,6 @@
                             "-Wno-unused-function",
                             "-Wno-unused-variable",
                             "-Wno-unused-but-set-variable"]),]
->>>>>>> 68dff0cb
 
 if sys.version < '3.3':
     raise RuntimeError('Error: Python 3.3 or greater required for Starfish (using {})'.format(sys.version))
