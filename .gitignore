*~
*.swp

*.pyc

docs/_build/
libraries
output

#Cython build files
build/
dist/
Starfish/covariance.c
StellarSpectra/covariance.c
StellarSpectra/covariance.cpython-34m.so

#Python install files
StellarSpectra.egg-info/

#Profile output
prof

#HPC runs
run

#Coverage output
.coverage*
htmlcov/

*.fits

#LaTeX files
*.aux
*.bbl
*.blg
*.dvi
*.log
*.out
*Notes.bib
*.fdb_latexmk
*.fls
paper.pdf

#Pycharm
.idea*
.directory

#IPython
*.ipynb_checkpoints*
*-checkpoint.ipynb

# Created by http://www.gitignore.io

### Python ###
# Byte-compiled / optimized / DLL files
__pycache__/
*.py[cod]

# C extensions
*.so

# Distribution / packaging
.Python
env/
build/
develop-eggs/
dist/
eggs/
lib/
lib64/
parts/
sdist/
var/
*.egg-info/
.installed.cfg
*.egg

# PyInstaller
#  Usually these files are written by a python script from a template
#  before PyInstaller builds the exe, so as to inject date/other infos into it.
*.manifest
*.spec

# Installer logs
pip-log.txt
pip-delete-this-directory.txt

# Unit test / coverage reports
htmlcov/
.tox/
.coverage
.cache
nosetests.xml
coverage.xml

# Translations
*.mo
*.pot

# Django stuff:
*.log

# Sphinx documentation
docs/_build/

# PyBuilder
target/


### IPythonNotebook ###
# Temporary data
.ipynb_checkpoints/


### LaTeX ###
*.acn
*.acr
*.alg
*.aux
*.bbl
*.blg
*.brf
*.dvi
*.fdb_latexmk
*.glg
*.glo
*.gls
*.idx
*.ilg
*.ind
*.ist
*.lof
*.log
*.lot
*.maf
*.mtc
*.mtc0
*.nav
*.nlo
*.out
*.pdfsync
*.ps
*.snm
*.synctex.gz
*.toc
*.vrb
*.xdy
*.tdo

*stellarspectra.bib\~*

### vim ###
[._]*.s[a-w][a-z]
[._]s[a-w][a-z]
*.un~
Session.vim
.netrwhist
*~
attic
<<<<<<< HEAD
plots
notebooks
=======
notebooks
plots
>>>>>>> 91862920
<|MERGE_RESOLUTION|>--- conflicted
+++ resolved
@@ -157,10 +157,5 @@
 .netrwhist
 *~
 attic
-<<<<<<< HEAD
-plots
 notebooks
-=======
-notebooks
-plots
->>>>>>> 91862920
+plots