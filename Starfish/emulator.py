--- conflicted
+++ resolved
@@ -147,16 +147,10 @@
         mean = pca.mean_
         variance_ratio = pca.explained_variance_ratio_
 
-<<<<<<< HEAD
-        import matplotlib.pyplot as plt
-        plt.plot(np.arange(M), variance_ratio)
-        plt.savefig("explained_variance.png")
-=======
         ncomp = len(components)
 
         print("found {} components explaining {}% of the" \
               " variance".format(ncomp, 100* Starfish.PCA["threshold"]))
->>>>>>> 6bded910
 
         print("Shape of PCA components {}".format(components.shape))
 
